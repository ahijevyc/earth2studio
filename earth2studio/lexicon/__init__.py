--- conflicted
+++ resolved
@@ -26,11 +26,8 @@
 from .hrrr import HRRRFXLexicon, HRRRLexicon
 from .imerg import IMERGLexicon
 from .jpss import JPSSLexicon
-<<<<<<< HEAD
 from .mpas import MPASLexicon
-=======
 from .mrms import MRMSLexicon
->>>>>>> 44ce8c54
 from .ncar import NCAR_ERA5Lexicon
 from .planetary_computer import (
     MODISFireLexicon,
